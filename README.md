# dropbear

dropbear is a game engine used to create games. It's made in rust. It's name is a double entendre, with it being the nickname of koalas but also fits in nicely with the theme of rust utilising memory management with "drops".

If you might have not realised, all the crates/projects names are after Australian flora and fauna.

## Related projects

- [eucalyptus](https://github.com/4tkbytes/dropbear/tree/main/eucalyptus) is the visual editor used to create games visually, taking inspiration from Unity, Roblox Studio and other engines.
- [redback](https://github.com/4tkbytes/redback-runtime) is the runtime used to load .eupak files and run the games loaded on them.

## Build

To build, ensure build requirements, clone the repository, then build it. It will build in debug mode, and use a lot of packages, so if your CPU is not fast enough for building you should brew a cup of coffee during the build time.

With Unix systems (macOS not tested), you will have to download a couple dependencies if building locally:

<!-- If you have a macOS system, please create a PR and add your own implementation. I know you need to use brew, but I don't know what dependencies to install.  -->

```bash
# ubuntu, adapt to your own OS
<<<<<<< HEAD
sudo apt install libudev-dev pkg-config libssl-dev clang cmake meson assimp-utils
=======
sudo apt install build-essential libudev-dev pkg-config libssl-dev clang cmake meson

# if on arm devices where russimp cannot compile
sudo apt install assimp-utils
>>>>>>> eddb5580
```

After downloading the requirements, you are free to build it using cargo.

```bash
git clone git@github.com:4tkbytes/dropbear
cd dropbear

# ensure submodules are checked-out
git submodule init
git submodule update

# this will build all the projects in the workspace, including eucalyptus and redback.
cargo build
```

If you do not want to build it locally, you are able to download the latest action build (if no releases have been made).

[nightly.link](https://nightly.link/4tkbytes/dropbear/workflows/create_executable.yaml/main?preview)

## Usage

~~Depsite it looking like a dependency for `eucalyptus`, it can serve as a framework too. Looking through the `docs.rs` will you find related documentation onhow to use it and for rendering your own projects.~~

dropbear cannot be used as a framework (yet), but is best compatible with the eucalyptus editor when making games. For 
scripting, eucalyptus uses `typescript`. The main philosophy of scripting is to be able to have **type safety**, which can aid developers with their code, which is the reason as to why I didn't use `javascript` for scripting instead.

The typescript used in the scripting is ran with the deno runtime. 

TODO: Create better documentation

The typescript reference for the eucalyptus editor is under the /docs folder of this repository, so take a look there. 
[Here is the entrance](https://github.com/4tkbytes/dropbear/blob/main/docs/README.md)

## Compability

|            | Windows | macOS | Linux | Web | Android | iOS |
|------------|---------|-------|-------|-----|---------|-----|
| eucalyptus |    ✅    |   ✅   |   ✅   |  ❌<sup>1</sup>  |    ❌<sup>1</sup>    |  ❌<sup>1</sup>  |
| redback    |    ✅    |   ✅   |   ✅   |  ❌<sup>2</sup>  |    ❌<sup>2</sup>    |  ❌  |

<sup>1</sup> Will never be implemented; not intended for that platform.

<sup>2</sup>  Made some progress on implementing, but currently a WIP. 

## Contributions

Yeah yeah, go ahead and contribute. Make sure it works, and its not spam, and any tests pass.

# Licensing
In the case someone actually makes something with my engine and distributes it, it (meaning **dropbear-engine**, 
**eucalyptus** and **redback-runtime**) must abide by the license in [LICENSE.md](LICENSE.md). 

<!-- The gleek package is licensed under the [MIT License](https://mit-license.org/), which allows for anyone to use my 
library without _much_ restrictions.  --><|MERGE_RESOLUTION|>--- conflicted
+++ resolved
@@ -19,14 +19,7 @@
 
 ```bash
 # ubuntu, adapt to your own OS
-<<<<<<< HEAD
 sudo apt install libudev-dev pkg-config libssl-dev clang cmake meson assimp-utils
-=======
-sudo apt install build-essential libudev-dev pkg-config libssl-dev clang cmake meson
-
-# if on arm devices where russimp cannot compile
-sudo apt install assimp-utils
->>>>>>> eddb5580
 ```
 
 After downloading the requirements, you are free to build it using cargo.
@@ -81,4 +74,4 @@
 **eucalyptus** and **redback-runtime**) must abide by the license in [LICENSE.md](LICENSE.md). 
 
 <!-- The gleek package is licensed under the [MIT License](https://mit-license.org/), which allows for anyone to use my 
-library without _much_ restrictions.  -->+library without _much_ restrictions.  -->
