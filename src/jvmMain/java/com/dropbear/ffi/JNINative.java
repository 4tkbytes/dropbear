package com.dropbear.ffi;

import com.dropbear.Camera;
import com.dropbear.EntityTransform;
import com.dropbear.math.Transform;
import org.jetbrains.annotations.Nullable;

/**
 * Describes all the functions that are available in
 * the `eucalyptus_core` dynamic library.
 */
public class JNINative {
    static {
        System.loadLibrary("eucalyptus_core");
    }

    // getters
    public static native long getEntity(long worldHandle, String label);
    public static native long getAsset(long assetRegistryHandle, String eucaURI);

    // model
    public static native long getModel(long worldHandle, long entityHandle);
    public static native void setModel(long worldHandle, long assetHandle, long entityHandle, long modelHandle);
    public static native boolean isModelHandle(long assetRegistryHandle, long handle);
    public static native boolean isUsingModel(long worldHandle, long entityHandle, long modelHandle);

    // texture
    public static native long getTexture(long worldHandle, long assetHandle, long entityHandle, String name);
    public static native String getTextureName(long assetHandle, long textureHandle);
    public static native void setTexture(long worldHandle, long assetRegistryHandle, long entityHandle,
                                         String oldMaterialName, long textureHandle);
    public static native boolean isTextureHandle(long assetRegistryHandle, long handle);
    public static native boolean isUsingTexture(long worldHandle, long entityHandle, long textureHandle);

    // camera
    public static native Camera getCamera(long worldHandle, String label);
    public static native Camera getAttachedCamera(long worldHandle, long entityHandle);
    public static native void setCamera(long worldHandle, Camera camera);

    // transformations
<<<<<<< HEAD
    public static native Transform getWorldTransform(long handle, long entityHandle);
    public static native void commitWorldTransform(long worldHandle, long id, Transform transform);
    public static native Transform getLocalTransform(long handle, long entityHandle);
    public static native void commitLocalTransform(long worldHandle, long id, Transform transform);
=======
    public static native EntityTransform getTransform(long handle, long entityHandle);
    public static native void propagateTransform(long worldHandle, long id);
    public static native void setTransform(long worldHandle, long id, EntityTransform transform);
>>>>>>> f9aa3ba6

    // properties
    public static native String getStringProperty(long worldHandle, long entityHandle, String label);
    public static native int getIntProperty(long worldHandle, long entityHandle, String label);
    public static native long getLongProperty(long worldHandle, long entityHandle, String label);
    public static native double getFloatProperty(long worldHandle, long entityHandle, String label);
    public static native boolean getBoolProperty(long worldHandle, long entityHandle, String label);
    public static native float[] getVec3Property(long worldHandle, long entityHandle, String label);

    public static native void setStringProperty(long worldHandle, long entityHandle, String label, String value);
    public static native void setIntProperty(long worldHandle, long entityHandle, String label, int value);
    public static native void setLongProperty(long worldHandle, long entityHandle, String label, long value);
    public static native void setFloatProperty(long worldHandle, long entityHandle, String label, double value);
    public static native void setBoolProperty(long worldHandle, long entityHandle, String label, boolean value);
    public static native void setVec3Property(long worldHandle, long entityHandle, String label, float[] value);

    // input
    public static native void printInputState(long inputHandle);
    public static native boolean isKeyPressed(long inputHandle, int ordinal);
    public static native float[] getMousePosition(long inputHandle);
    public static native boolean isMouseButtonPressed(long inputHandle, int ordinal);
    public static native float[] getMouseDelta(long inputHandle);
    public static native boolean isCursorLocked(long inputHandle);
    public static native void setCursorLocked(long inputHandle, long graphicsHandle, boolean locked);
    public static native float[] getLastMousePos(long inputHandle);
    public static native boolean isCursorHidden(long inputHandle);
    public static native void setCursorHidden(long inputHandle, long graphicsHandle, boolean hidden);
    public static native String getLastErrorMsg(long assetHandle);
    public static native long getLastErrMsgPtr(long assetHandle);
    public static native String[] getAllTextures(long worldHandle, long entityHandle);
}<|MERGE_RESOLUTION|>--- conflicted
+++ resolved
@@ -7,7 +7,7 @@
 
 /**
  * Describes all the functions that are available in
- * the `eucalyptus_core` dynamic library.
+ * the `eucalyptus_core` dynamic library. 
  */
 public class JNINative {
     static {
@@ -38,16 +38,9 @@
     public static native void setCamera(long worldHandle, Camera camera);
 
     // transformations
-<<<<<<< HEAD
-    public static native Transform getWorldTransform(long handle, long entityHandle);
-    public static native void commitWorldTransform(long worldHandle, long id, Transform transform);
-    public static native Transform getLocalTransform(long handle, long entityHandle);
-    public static native void commitLocalTransform(long worldHandle, long id, Transform transform);
-=======
     public static native EntityTransform getTransform(long handle, long entityHandle);
     public static native void propagateTransform(long worldHandle, long id);
     public static native void setTransform(long worldHandle, long id, EntityTransform transform);
->>>>>>> f9aa3ba6
 
     // properties
     public static native String getStringProperty(long worldHandle, long entityHandle, String label);
