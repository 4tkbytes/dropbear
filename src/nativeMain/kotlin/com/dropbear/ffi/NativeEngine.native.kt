@file:OptIn(ExperimentalForeignApi::class, ExperimentalNativeApi::class)
@file:Suppress("EXPECT_ACTUAL_CLASSIFIERS_ARE_IN_BETA_WARNING")

// guys how the fuck do i get rid of the type error messages they dont show
// any errors in the compiler, only in the IDE. it pmo so much.
// note: there are no resultant errors or issues, just annoying. thats really it.

package com.dropbear.ffi

import com.dropbear.Camera
import com.dropbear.EntityId
import com.dropbear.EntityTransform
import com.dropbear.asset.TextureHandle
import com.dropbear.exception.DropbearNativeException
import com.dropbear.exceptionOnError
import com.dropbear.ffi.generated.*
import com.dropbear.input.KeyCode
import com.dropbear.input.MouseButton
import com.dropbear.input.MouseButtonCodes
import com.dropbear.logging.Logger
import com.dropbear.math.Transform
import com.dropbear.math.Vector2D
import kotlinx.cinterop.*
import kotlin.experimental.ExperimentalNativeApi

actual class NativeEngine {
    private var worldHandle: COpaquePointer? = null
    private var inputHandle: COpaquePointer? = null
    private var graphicsHandle: COpaquePointer? = null
    private var assetHandle: COpaquePointer? = null

    @Suppress("unused")
    fun init(worldHandle: COpaquePointer?, inputHandle: COpaquePointer?, graphicsHandle: COpaquePointer?, assetHandle: COpaquePointer?) {
        this.worldHandle = worldHandle
        this.inputHandle = inputHandle
        this.graphicsHandle = graphicsHandle
        this.assetHandle = assetHandle
        if (this.worldHandle == null) {
            Logger.error("NativeEngine: Error - Invalid world handle received!")
        }
        if (this.inputHandle == null) {
            Logger.error("NativeEngine: Error - Invalid input handle received!")
        }
        if (this.graphicsHandle == null) {
            Logger.error("NativeEngine: Error - Invalid graphics handle received!")
        }
        if (this.assetHandle == null) {
            Logger.error("NativeEngine: Error - Invalid asset handle received!")
        }
    }

    actual fun getEntity(label: String): Long? {
        val world = worldHandle ?: return null
        memScoped {
            val outEntity = alloc<LongVar>()
            val result = dropbear_get_entity(
                label = label,
                world_ptr = world.reinterpret(),
                out_entity = outEntity.ptr
            )
            return if (result == 0) outEntity.value else null
        }
    }

<<<<<<< HEAD
    actual fun getWorldTransform(entityId: EntityId): Transform? {
=======
    actual fun getTransform(entityId: EntityId): EntityTransform? {
>>>>>>> f9aa3ba6
        val world = worldHandle ?: return null
        memScoped {
            val outTransform = alloc<NativeTransform>()
            val result = dropbear_get_transform(
                world_ptr = world.reinterpret(),
                entity_id = entityId.id,
                out_transform = outTransform.ptr
            )
//            if (result == 0) {
//                return Transform(
//                    position = com.dropbear.math.Vector3D(
//                        outTransform.position_x,
//                        outTransform.position_y,
//                        outTransform.position_z
//                    ),
//                    rotation = com.dropbear.math.QuaternionD(
//                        outTransform.rotation_x,
//                        outTransform.rotation_y,
//                        outTransform.rotation_z,
//                        outTransform.rotation_w
//                    ),
//                    scale = com.dropbear.math.Vector3D(
//                        outTransform.scale_x,
//                        outTransform.scale_y,
//                        outTransform.scale_z
//                    )
//                )
//            } else {
//                return null
//            }
            TODO("Function com.dropbear.ffi.NativeEngine.native.getTransform() not completed yet, will return NULL")
        }
    }

    actual fun propagateTransform(entityId: EntityId) {
        TODO("Not yet implemented")
    }

<<<<<<< HEAD
    actual fun getLocalTransform(entityId: EntityId): Transform? {
        val world = worldHandle ?: return null
        memScoped {
            val outTransform = alloc<NativeTransform>()
            val result = dropbear_get_transform(
                world_ptr = world.reinterpret(),
                entity_id = entityId.id,
                out_transform = outTransform.ptr
            )
            if (result == 0) {
                return Transform(
                    position = com.dropbear.math.Vector3D(
                        outTransform.position_x,
                        outTransform.position_y,
                        outTransform.position_z
                    ),
                    rotation = com.dropbear.math.QuaternionD(
                        outTransform.rotation_x,
                        outTransform.rotation_y,
                        outTransform.rotation_z,
                        outTransform.rotation_w
                    ),
                    scale = com.dropbear.math.Vector3D(
                        outTransform.scale_x,
                        outTransform.scale_y,
                        outTransform.scale_z
                    )
                )
            } else {
                return null
            }
        }
    }

    actual fun commitWorldTransform(entityId: EntityId, transform: Transform) {
        val world = worldHandle ?: return
        memScoped {
            val nativeTransform = cValue<NativeTransform> {
                position_x = transform.position.x
                position_y = transform.position.y
                position_z = transform.position.z

                rotation_w = transform.rotation.w
                rotation_x = transform.rotation.x
                rotation_y = transform.rotation.y
                rotation_z = transform.rotation.z

                scale_x = transform.scale.x
                scale_y = transform.scale.y
                scale_z = transform.scale.z
            }

            dropbear_set_transform(
                world_ptr = world.reinterpret(),
                entity_id = entityId.id,
                transform = nativeTransform
            )
        }
    }

    actual fun commitLocalTransform(entityId: EntityId, transform: Transform) {
=======
    actual fun setTransform(entityId: EntityId, transform: EntityTransform) {
>>>>>>> f9aa3ba6
        val world = worldHandle ?: return
        memScoped {
//            val nativeTransform = cValue<NativeTransform> {
//                position_x = transform.position.x
//                position_y = transform.position.y
//                position_z = transform.position.z
//
//                rotation_w = transform.rotation.w
//                rotation_x = transform.rotation.x
//                rotation_y = transform.rotation.y
//                rotation_z = transform.rotation.z
//
//                scale_x = transform.scale.x
//                scale_y = transform.scale.y
//                scale_z = transform.scale.z
//            }
//
//            dropbear_set_transform(
//                world_ptr = world.reinterpret(),
//                entity_id = entityId.id,
//                transform = nativeTransform
//            )
            TODO("Function com.dropbear.ffi.NativeEngine.native.setTransform() not completed yet, will not do any action")
        }
    }

    actual fun printInputState() {
        val input = inputHandle ?: return
        dropbear_print_input_state(input_state_ptr = input.reinterpret())
    }

    actual fun isKeyPressed(key: KeyCode): Boolean {
        val input = inputHandle ?: return false
        memScoped {
            val out = alloc<IntVar>()
            dropbear_is_key_pressed(
                input.reinterpret(),
                key.ordinal,
                out.ptr
            )
            return out.value != 0
        }
    }

    actual fun getMousePosition(): Vector2D? {
        val input = inputHandle ?: return null
        memScoped {
            val xVar = alloc<FloatVar>()
            val yVar = alloc<FloatVar>()

            val result = dropbear_get_mouse_position(
                input.reinterpret(),
                xVar.ptr,
                yVar.ptr
            )

            if (result == 0) {
                val x = xVar.value.toDouble()
                val y = yVar.value.toDouble()
                return Vector2D(x, y)
            } else {
                if (exceptionOnError) {
                    throw DropbearNativeException("getMousePosition failed with code: $result")
                } else {
                    println("getMousePosition failed with code: $result")
                    return null
                }
            }
        }
    }

    actual fun isMouseButtonPressed(button: MouseButton): Boolean {
        val buttonCode: Int = when (button) {
            MouseButton.Left -> MouseButtonCodes.LEFT
            MouseButton.Right -> MouseButtonCodes.RIGHT
            MouseButton.Middle -> MouseButtonCodes.MIDDLE
            MouseButton.Back -> MouseButtonCodes.BACK
            MouseButton.Forward -> MouseButtonCodes.FORWARD
            is MouseButton.Other -> button.value
        }

        val input = inputHandle ?: return false

        memScoped {
            val pressedVar = alloc<IntVar>()

            val result = dropbear_is_mouse_button_pressed(
                input.reinterpret(),
                buttonCode,
                pressedVar.ptr
            )

            if (result == 0) {
                return pressedVar.value != 0
            } else {
                if (exceptionOnError) {
                    throw DropbearNativeException("isMouseButtonPressed failed with code: $result")
                } else {
                    println("isMouseButtonPressed failed with code: $result")
                    return false
                }
            }
        }
    }

    actual fun getMouseDelta(): Vector2D? {
        val input = inputHandle ?: return null
        memScoped {
            val deltaXVar = alloc<FloatVar>()
            val deltaYVar = alloc<FloatVar>()

            val result = dropbear_get_mouse_delta(
                input.reinterpret(),
                deltaXVar.ptr,
                deltaYVar.ptr
            )

            if (result == 0) {
                val deltaX = deltaXVar.value.toDouble()
                val deltaY = deltaYVar.value.toDouble()
                return Vector2D(deltaX, deltaY)
            } else {
                if (exceptionOnError) {
                    throw DropbearNativeException("getMouseDelta failed with code: $result")
                } else {
                    println("getMouseDelta failed with code: $result")
                    return null
                }
            }
        }
    }

    actual fun isCursorLocked(): Boolean {
        val input = inputHandle ?: return false
        memScoped {
            val lockedVar = alloc<IntVar>()

            val result = dropbear_is_cursor_locked(
                input.reinterpret(),
                lockedVar.ptr
            )

            if (result == 0) {
                return lockedVar.value != 0
            } else {
                if (exceptionOnError) {
                    throw DropbearNativeException("isCursorLocked failed with code: $result")
                } else {
                    println("isCursorLocked failed with code: $result")
                    return false
                }
            }
        }
    }

    actual fun setCursorLocked(locked: Boolean) {
        val lockedInt = if (locked) 1 else 0
        val input = inputHandle ?: return
        val graphics = graphicsHandle ?: return

        val result = dropbear_set_cursor_locked(
            graphics.reinterpret(),
            input.reinterpret(),
            lockedInt
        )

        if (result != 0) {
            if (exceptionOnError) {
                throw DropbearNativeException("setCursorLocked failed with code: $result")
            } else {
                println("setCursorLocked failed with code: $result")
            }
        }
    }

    actual fun getLastMousePos(): Vector2D? {
        val input = inputHandle ?: return null
        memScoped {
            val xVar = alloc<FloatVar>()
            val yVar = alloc<FloatVar>()

            val result = dropbear_get_last_mouse_pos(
                input.reinterpret(),
                xVar.ptr,
                yVar.ptr
            )

            if (result == 0) {
                val x = xVar.value.toDouble()
                val y = yVar.value.toDouble()
                return Vector2D(x, y)
            } else {
                if (exceptionOnError) {
                    throw DropbearNativeException("getLastMousePos failed with code: $result")
                } else {
                    println("getLastMousePos failed with code: $result")
                    return null
                }
            }
        }
    }

    actual fun isCursorHidden(): Boolean {
        val input = inputHandle ?: return false
        memScoped {
            val hiddenVar = alloc<IntVar>()

            val result = dropbear_is_cursor_hidden(
                input.reinterpret(),
                hiddenVar.ptr
            )

            if (result == 0) {
                return hiddenVar.value != 0
            } else {
                if (exceptionOnError) {
                    throw DropbearNativeException("isCursorHidden failed with code: $result")
                } else {
                    println("isCursorHidden failed with code: $result")
                    return false
                }
            }
        }
    }

    actual fun setCursorHidden(hidden: Boolean) {
        val hiddenInt = if (hidden) 1 else 0
        val input = inputHandle ?: return
        val graphics = graphicsHandle ?: return

        val result = dropbear_set_cursor_hidden(
            graphics.reinterpret(),
            input.reinterpret(),
            hiddenInt
        )

        if (result != 0) {
            if (exceptionOnError) {
                throw DropbearNativeException("setCursorHidden failed with code: $result")
            } else {
                println("setCursorHidden failed with code: $result")
            }
        }
    }

    actual fun getStringProperty(entityHandle: Long, label: String): String? {
        val world = worldHandle ?: return null
        memScoped {
            val bufferSize = 256
            val output = allocArray<ByteVar>(bufferSize)

            // warning: this could potentially cause a buffer overflow idk
            val result = dropbear_get_string_property(
                world.reinterpret(),
                entityHandle,
                label,
                output,
                bufferSize
            )

            if (result == 0) {
                val string = output.toKString()
                return string
            } else {
                if (exceptionOnError) {
                    throw DropbearNativeException("getStringProperty failed with code: $result")
                } else {
                    println("getStringProperty failed with code: $result")
                    return null
                }
            }
        }
    }

    actual fun getIntProperty(entityHandle: Long, label: String): Int? {
        val world = worldHandle ?: return null
        memScoped {
            val output = alloc<IntVar>()

            val result = dropbear_get_int_property(
                world.reinterpret(),
                entityHandle,
                label,
                output.ptr,
            )

            if (result == 0) {
                val string = output.value
                return string
            } else {
                if (exceptionOnError) {
                    throw DropbearNativeException("getIntProperty failed with code: $result")
                } else {
                    println("getIntProperty failed with code: $result")
                    return null
                }
            }
        }
    }

    actual fun getLongProperty(entityHandle: Long, label: String): Long? {
        val world = worldHandle ?: return null
        memScoped {
            val output = alloc<LongVar>()

            val result = dropbear_get_long_property(
                world.reinterpret(),
                entityHandle,
                label,
                output.ptr
            )

            if (result == 0) {
                return output.value
            } else {
                if (exceptionOnError) {
                    throw DropbearNativeException("getLongProperty failed with code: $result")
                } else {
                    println("getLongProperty failed with code: $result")
                    return null
                }
            }
        }
    }

    actual fun getFloatProperty(entityHandle: Long, label: String): Float? {
        val world = worldHandle ?: return null
        memScoped {
            val output = alloc<FloatVar>()

            val result = dropbear_get_float_property(
                world.reinterpret(),
                entityHandle,
                label,
                output.ptr
            )

            if (result == 0) {
                return output.value
            } else {
                if (exceptionOnError) {
                    throw DropbearNativeException("getFloatProperty failed with code: $result")
                } else {
                    println("getFloatProperty failed with code: $result")
                    return null
                }
            }
        }
    }

    actual fun getDoubleProperty(entityHandle: Long, label: String): Double? {
        val world = worldHandle ?: return null
        memScoped {
            val output = alloc<DoubleVar>()

            val result = dropbear_get_double_property(
                world.reinterpret(),
                entityHandle,
                label,
                output.ptr
            )

            if (result == 0) {
                return output.value
            } else {
                if (exceptionOnError) {
                    throw DropbearNativeException("getDoubleProperty failed with code: $result")
                } else {
                    println("getDoubleProperty failed with code: $result")
                    return null
                }
            }
        }
    }

    actual fun getBoolProperty(entityHandle: Long, label: String): Boolean? {
        val world = worldHandle ?: return null
        memScoped {
            val output = alloc<IntVar>()

            val result = dropbear_get_bool_property(
                world.reinterpret(),
                entityHandle,
                label,
                output.ptr
            )

            if (result == 0) {
                return output.value != 0
            } else {
                if (exceptionOnError) {
                    throw DropbearNativeException("getBoolProperty failed with code: $result")
                } else {
                    println("getBoolProperty failed with code: $result")
                    return null
                }
            }
        }
    }

    actual fun getVec3Property(entityHandle: Long, label: String): FloatArray? {
        val world = worldHandle ?: return null
        memScoped {
            val outX = alloc<FloatVar>()
            val outY = alloc<FloatVar>()
            val outZ = alloc<FloatVar>()

            val result = dropbear_get_vec3_property(
                world.reinterpret(),
                entityHandle,
                label,
                outX.ptr,
                outY.ptr,
                outZ.ptr
            )

            if (result == 0) {
                return floatArrayOf(outX.value, outY.value, outZ.value)
            } else {
                if (exceptionOnError) {
                    throw DropbearNativeException("getVec3Property failed with code: $result")
                } else {
                    println("getVec3Property failed with code: $result")
                    return null
                }
            }
        }
    }

    actual fun setStringProperty(entityHandle: Long, label: String, value: String) {
        val world = worldHandle ?: return

        val result = dropbear_set_string_property(
            world.reinterpret(),
            entityHandle,
            label,
            value
        )

        if (result != 0) {
            if (exceptionOnError) {
                throw DropbearNativeException("setStringProperty failed with code: $result")
            } else {
                println("setStringProperty failed with code: $result")
            }
        }
    }

    actual fun setIntProperty(entityHandle: Long, label: String, value: Int) {
        val world = worldHandle ?: return

        val result = dropbear_set_int_property(
            world.reinterpret(),
            entityHandle,
            label,
            value
        )

        if (result != 0) {
            if (exceptionOnError) {
                throw DropbearNativeException("setIntProperty failed with code: $result")
            } else {
                println("setIntProperty failed with code: $result")
            }
        }
    }

    actual fun setLongProperty(entityHandle: Long, label: String, value: Long) {
        val world = worldHandle ?: return

        val result = dropbear_set_long_property(
            world.reinterpret(),
            entityHandle,
            label,
            value
        )

        if (result != 0) {
            if (exceptionOnError) {
                throw DropbearNativeException("setLongProperty failed with code: $result")
            } else {
                println("setLongProperty failed with code: $result")
            }
        }
    }

    actual fun setFloatProperty(entityHandle: Long, label: String, value: Double) {
        val world = worldHandle ?: return

        val result = dropbear_set_float_property(
            world.reinterpret(),
            entityHandle,
            label,
            value.toFloat()
        )

        if (result != 0) {
            if (exceptionOnError) {
                throw DropbearNativeException("setFloatProperty failed with code: $result")
            } else {
                println("setFloatProperty failed with code: $result")
            }
        }
    }

    actual fun setBoolProperty(entityHandle: Long, label: String, value: Boolean) {
        val world = worldHandle ?: return
        val intValue = if (value) 1 else 0

        val result = dropbear_set_bool_property(
            world.reinterpret(),
            entityHandle,
            label,
            intValue
        )

        if (result != 0) {
            if (exceptionOnError) {
                throw DropbearNativeException("setBoolProperty failed with code: $result")
            } else {
                println("setBoolProperty failed with code: $result")
            }
        }
    }

    actual fun setVec3Property(entityHandle: Long, label: String, value: FloatArray) {
        val world = worldHandle ?: return

        if (value.size < 3) {
            if (exceptionOnError) {
                throw DropbearNativeException("setVec3Property: FloatArray must have at least 3 elements")
            } else {
                println("setVec3Property: FloatArray must have at least 3 elements")
                return
            }
        }

        val result = dropbear_set_vec3_property(
            world.reinterpret(),
            entityHandle,
            label,
            value[0],
            value[1],
            value[2]
        )

        if (result != 0) {
            if (exceptionOnError) {
                throw DropbearNativeException("setVec3Property failed with code: $result")
            } else {
                println("setVec3Property failed with code: $result")
            }
        }
    }

    actual fun getCamera(label: String): Camera? {
        val world = worldHandle ?: return null
        memScoped {
            val outCamera = alloc<NativeCamera>()

            val result = dropbear_get_camera(
                world.reinterpret(),
                label,
                outCamera.ptr
            )

            if (result == 0) {
                return Camera(
                    label = outCamera.label?.toKString() ?: "",
                    id = EntityId(outCamera.entity_id.toLong()),
                    eye = com.dropbear.math.Vector3D(
                        outCamera.eye.x.toDouble(),
                        outCamera.eye.y.toDouble(),
                        outCamera.eye.z.toDouble()
                    ),
                    target = com.dropbear.math.Vector3D(
                        outCamera.target.x.toDouble(),
                        outCamera.target.y.toDouble(),
                        outCamera.target.z.toDouble()
                    ),
                    up = com.dropbear.math.Vector3D(
                        outCamera.up.x.toDouble(),
                        outCamera.up.y.toDouble(),
                        outCamera.up.z.toDouble()
                    ),
                    aspect = outCamera.aspect,
                    fov_y = outCamera.fov_y,
                    znear = outCamera.znear,
                    zfar = outCamera.zfar,
                    yaw = outCamera.yaw,
                    pitch = outCamera.pitch,
                    speed = outCamera.speed,
                    sensitivity = outCamera.sensitivity
                )
            } else {
                if (exceptionOnError) {
                    throw DropbearNativeException("getCamera failed with code: $result")
                } else {
                    println("getCamera failed with code: $result")
                    return null
                }
            }
        }
    }

    actual fun getAttachedCamera(entityId: EntityId): Camera? {
        val world = worldHandle ?: return null
        memScoped {
            val outCamera = alloc<NativeCamera>()

            val result = dropbear_get_attached_camera(
                world.reinterpret(),
                entityId.id,
                outCamera.ptr
            )

            if (result == 0) {
                return Camera(
                    label = outCamera.label?.toKString() ?: "",
                    id = EntityId(outCamera.entity_id.toLong()),
                    eye = com.dropbear.math.Vector3D(
                        outCamera.eye.x.toDouble(),
                        outCamera.eye.y.toDouble(),
                        outCamera.eye.z.toDouble()
                    ),
                    target = com.dropbear.math.Vector3D(
                        outCamera.target.x.toDouble(),
                        outCamera.target.y.toDouble(),
                        outCamera.target.z.toDouble()
                    ),
                    up = com.dropbear.math.Vector3D(
                        outCamera.up.x.toDouble(),
                        outCamera.up.y.toDouble(),
                        outCamera.up.z.toDouble()
                    ),
                    aspect = outCamera.aspect,
                    fov_y = outCamera.fov_y,
                    znear = outCamera.znear,
                    zfar = outCamera.zfar,
                    yaw = outCamera.yaw,
                    pitch = outCamera.pitch,
                    speed = outCamera.speed,
                    sensitivity = outCamera.sensitivity
                )
            } else {
                if (exceptionOnError) {
                    throw DropbearNativeException("getAttachedCamera failed with code: $result")
                } else {
                    println("getAttachedCamera failed with code: $result")
                    return null
                }
            }
        }
    }

    actual fun setCamera(camera: Camera) {
        val world = worldHandle ?: return
        memScoped {
            val nativeCamera = cValue<NativeCamera> {
                label = camera.label.cstr.ptr
                entity_id = camera.id.id

                eye.x = camera.eye.x.toFloat()
                eye.y = camera.eye.y.toFloat()
                eye.z = camera.eye.z.toFloat()

                target.x = camera.target.x.toFloat()
                target.y = camera.target.y.toFloat()
                target.z = camera.target.z.toFloat()

                up.x = camera.up.x.toFloat()
                up.y = camera.up.y.toFloat()
                up.z = camera.up.z.toFloat()

                aspect = camera.aspect
                fov_y = camera.fov_y
                znear = camera.znear
                zfar = camera.zfar

                yaw = camera.yaw
                pitch = camera.pitch
                speed = camera.speed
                sensitivity = camera.sensitivity
            }

            val result = dropbear_set_camera(
                world.reinterpret(),
                nativeCamera.ptr
            )

            if (result != 0) {
                if (exceptionOnError) {
                    throw DropbearNativeException("setCamera failed with code: $result")
                } else {
                    println("setCamera failed with code: $result")
                }
            }
        }
    }

    actual fun getModel(entityHandle: Long): Long? {
        TODO("Not yet implemented")
    }

    actual fun setModel(entityHandle: Long, modelHandle: Long) {
    }

    actual fun getTexture(entityHandle: Long, name: String): Long? {
        TODO("Not yet implemented")
    }

    actual fun isUsingModel(entityHandle: Long, modelHandle: Long): Boolean {
        TODO("Not yet implemented")
    }

    actual fun isUsingTexture(entityHandle: Long, textureHandle: Long): Boolean {
        TODO("Not yet implemented")
    }

    actual fun getAsset(eucaURI: String): Long? {
        TODO("Not yet implemented")
    }

    actual fun isModelHandle(id: Long): Boolean {
        TODO("Not yet implemented")
    }

    actual fun isTextureHandle(id: Long): Boolean {
        TODO("Not yet implemented")
    }

    actual fun setTextureOverride(entityHandle: Long, oldMaterialName: String, newTextureHandle: TextureHandle) {
    }

    actual fun getTextureName(textureHandle: Long): String? {
        TODO("Not yet implemented")
    }

    actual fun getLastErrorMsg(): String? {
        TODO("Not yet implemented")
    }

    actual fun getLastErrorMsgPtr(): Long {
        TODO("Not yet implemented")
    }

    actual fun getAllTextures(entityHandle: Long): Array<String> {
        TODO("Not yet implemented")
    }
}<|MERGE_RESOLUTION|>--- conflicted
+++ resolved
@@ -62,11 +62,7 @@
         }
     }
 
-<<<<<<< HEAD
-    actual fun getWorldTransform(entityId: EntityId): Transform? {
-=======
     actual fun getTransform(entityId: EntityId): EntityTransform? {
->>>>>>> f9aa3ba6
         val world = worldHandle ?: return null
         memScoped {
             val outTransform = alloc<NativeTransform>()
@@ -105,71 +101,7 @@
         TODO("Not yet implemented")
     }
 
-<<<<<<< HEAD
-    actual fun getLocalTransform(entityId: EntityId): Transform? {
-        val world = worldHandle ?: return null
-        memScoped {
-            val outTransform = alloc<NativeTransform>()
-            val result = dropbear_get_transform(
-                world_ptr = world.reinterpret(),
-                entity_id = entityId.id,
-                out_transform = outTransform.ptr
-            )
-            if (result == 0) {
-                return Transform(
-                    position = com.dropbear.math.Vector3D(
-                        outTransform.position_x,
-                        outTransform.position_y,
-                        outTransform.position_z
-                    ),
-                    rotation = com.dropbear.math.QuaternionD(
-                        outTransform.rotation_x,
-                        outTransform.rotation_y,
-                        outTransform.rotation_z,
-                        outTransform.rotation_w
-                    ),
-                    scale = com.dropbear.math.Vector3D(
-                        outTransform.scale_x,
-                        outTransform.scale_y,
-                        outTransform.scale_z
-                    )
-                )
-            } else {
-                return null
-            }
-        }
-    }
-
-    actual fun commitWorldTransform(entityId: EntityId, transform: Transform) {
-        val world = worldHandle ?: return
-        memScoped {
-            val nativeTransform = cValue<NativeTransform> {
-                position_x = transform.position.x
-                position_y = transform.position.y
-                position_z = transform.position.z
-
-                rotation_w = transform.rotation.w
-                rotation_x = transform.rotation.x
-                rotation_y = transform.rotation.y
-                rotation_z = transform.rotation.z
-
-                scale_x = transform.scale.x
-                scale_y = transform.scale.y
-                scale_z = transform.scale.z
-            }
-
-            dropbear_set_transform(
-                world_ptr = world.reinterpret(),
-                entity_id = entityId.id,
-                transform = nativeTransform
-            )
-        }
-    }
-
-    actual fun commitLocalTransform(entityId: EntityId, transform: Transform) {
-=======
     actual fun setTransform(entityId: EntityId, transform: EntityTransform) {
->>>>>>> f9aa3ba6
         val world = worldHandle ?: return
         memScoped {
 //            val nativeTransform = cValue<NativeTransform> {
