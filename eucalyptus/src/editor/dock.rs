--- conflicted
+++ resolved
@@ -253,133 +253,5 @@
                 ui.label("Resource Inspector");
             }
         }
-
-        let mut menu_action: Option<EditorTabMenuAction> = None;
-        let area = egui::Area::new("context_menu".into())
-            .fixed_pos(cfg.context_menu_pos)
-            .order(egui::Order::Foreground);
-
-        if cfg.show_context_menu {
-            let menu_tab = cfg
-                .context_menu_tab
-                .clone()
-                .unwrap_or(EditorTab::ModelEntityList);
-
-            // We'll store the popup rect here
-            let mut popup_rect = None;
-
-            area.show(ui.ctx(), |ui| {
-                egui::Frame::popup(ui.style()).show(ui, |ui| {
-                    // Save the rect of the popup for later hit-testing
-                    popup_rect.replace(ui.max_rect());
-
-                    match menu_tab {
-                        EditorTab::AssetViewer => {
-                            ui.set_min_width(150.0);
-                            if ui.selectable_label(false, "Import resource").clicked() {
-                                menu_action = Some(EditorTabMenuAction::ImportResource);
-                            }
-                            if ui.selectable_label(false, "Refresh assets").clicked() {
-                                menu_action = Some(EditorTabMenuAction::RefreshAssets);
-                            }
-                        }
-                        EditorTab::ModelEntityList => {
-                            ui.set_min_width(150.0);
-                            if ui.selectable_label(false, "Add Entity").clicked() {
-                                menu_action = Some(EditorTabMenuAction::AddEntity);
-                            }
-                            if ui.selectable_label(false, "Delete Entity").clicked() {
-                                menu_action = Some(EditorTabMenuAction::DeleteEntity);
-                            }
-                        }
-                        EditorTab::ResourceInspector => {
-                            ui.set_min_width(150.0);
-                            if ui.selectable_label(false, "Inspect Resource").clicked() {
-                                menu_action = Some(EditorTabMenuAction::InspectResource);
-                            }
-                        }
-                        EditorTab::Viewport => {
-                            ui.set_min_width(150.0);
-                            if ui.selectable_label(false, "Viewport Option").clicked() {
-                                menu_action = Some(EditorTabMenuAction::ViewportOption);
-                            }
-                        }
-                    }
-                })
-            });
-
-            if let Some(action) = menu_action {
-                if Some(tab.clone()) == cfg.context_menu_tab {
-                    match action {
-                        EditorTabMenuAction::ImportResource => {
-                            log::debug!("Asset viewer right clicked");
-                            cfg.show_context_menu = false;
-                            cfg.context_menu_tab = None;
-                            return;
-                        }
-                        EditorTabMenuAction::RefreshAssets => {
-                            log::debug!("Refresh assets clicked");
-                            cfg.show_context_menu = false;
-                            cfg.context_menu_tab = None;
-                            return;
-                        }
-                        EditorTabMenuAction::AddEntity => {
-                            log::debug!("Add Entity clicked");
-                            cfg.show_context_menu = false;
-                            cfg.context_menu_tab = None;
-                            return;
-                        }
-                        EditorTabMenuAction::DeleteEntity => {
-                            log::debug!("Delete Entity clicked");
-                            cfg.show_context_menu = false;
-                            cfg.context_menu_tab = None;
-                            return;
-                        }
-                        EditorTabMenuAction::InspectResource => {
-                            log::debug!("Inspect Resource clicked");
-                            cfg.show_context_menu = false;
-                            cfg.context_menu_tab = None;
-                            return;
-                        }
-                        EditorTabMenuAction::ViewportOption => {
-                            log::debug!("Viewport Option clicked");
-                            cfg.show_context_menu = false;
-                            cfg.context_menu_tab = None;
-                            return;
-                        }
-                    }
-                }
-            }
-
-            if let Some(rect) = popup_rect {
-                if cfg.show_context_menu && Some(tab.clone()) == cfg.context_menu_tab {
-                    if ui
-                        .ctx()
-                        .input(|i| i.pointer.button_clicked(egui::PointerButton::Primary))
-                    {
-                        if let Some(pos) = ui.ctx().input(|i| i.pointer.interact_pos()) {
-                            if !rect.contains(pos) {
-                                cfg.show_context_menu = false;
-                                cfg.context_menu_tab = None;
-                            }
-                        }
-                    }
-                }
-            }
-        }
     }
-}
-
-#[derive(Debug, Clone, Copy)]
-<<<<<<< HEAD
-pub enum EditorTabMenuAction {
-=======
-enum EditorTabMenuAction {
->>>>>>> cf527f88
-    ImportResource,
-    RefreshAssets,
-    AddEntity,
-    DeleteEntity,
-    InspectResource,
-    ViewportOption,
 }