--- conflicted
+++ resolved
@@ -292,10 +292,6 @@
                                     transform.position,
                                 );
 
-<<<<<<< HEAD
-=======
-                            let mut transform_changed = false;
->>>>>>> d8001f37
                             if let Some((_result, new_transforms)) =
                                 self.gizmo.interact(ui, &[gizmo_transform])
                             {
@@ -303,10 +299,7 @@
                                     transform.position = new_transform.translation.into();
                                     transform.rotation = new_transform.rotation.into();
                                     transform.scale = new_transform.scale.into();
-<<<<<<< HEAD
-=======
                                     transform_changed = true;
->>>>>>> d8001f37
                                 }
                             }
 
